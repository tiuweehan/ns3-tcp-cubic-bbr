/* -*- Mode:C++; c-file-style:"gnu"; indent-tabs-mode:nil; -*- */
/*
 * Copyright (c) 2005 INRIA
 * All rights reserved.
 *
 * This program is free software; you can redistribute it and/or modify
 * it under the terms of the GNU General Public License version 2 as
 * published by the Free Software Foundation;
 *
 * This program is distributed in the hope that it will be useful,
 * but WITHOUT ANY WARRANTY; without even the implied warranty of
 * MERCHANTABILITY or FITNESS FOR A PARTICULAR PURPOSE.  See the
 * GNU General Public License for more details.
 *
 * You should have received a copy of the GNU General Public License
 * along with this program; if not, write to the Free Software
 * Foundation, Inc., 59 Temple Place, Suite 330, Boston, MA  02111-1307  USA
 *
 * Author: Mathieu Lacage <mathieu.lacage@sophia.inria.fr>
 */
#ifndef EVENT_ID_H
#define EVENT_ID_H

#include <stdint.h>
#include "ns3/ptr.h"
#include "event-impl.h"

namespace ns3 {

class EventImpl;

/**
 * \brief an identifier for simulation events.
 */
class EventId {
public:
  EventId ();
  EventId (const Ptr<EventImpl> &impl, uint64_t ts, uint32_t uid);
  /**
   * This method is syntactic sugar for the ns3::Simulator::cancel
   * method.
   */
  void Cancel (void);
  /**
   * This method is syntactic sugar for the ns3::Simulator::isExpired
   * method.
   * \returns true if the event has expired, false otherwise.
   */
  bool IsExpired (void) const;
  bool IsRunning (void) const;
public:
  /* The following methods are semi-private
   * they are supposed to be invoked only by
   * subclasses of the Scheduler base class.
   */
  EventImpl *PeekEventImpl (void) const;
  uint64_t GetTs (void) const;
  uint32_t GetUid (void) const;
private:
  friend bool operator == (const EventId &a, const EventId &b);
<<<<<<< HEAD
  EventImpl *m_eventImpl;
=======
  Ptr<EventImpl> m_eventImpl;
>>>>>>> df3bfb27
  uint64_t m_ts;
  uint32_t m_uid;
};

bool operator == (const EventId &a, const EventId &b);
bool operator != (const EventId &a, const EventId &b);

}; // namespace ns3

#endif /* EVENT_ID_H */<|MERGE_RESOLUTION|>--- conflicted
+++ resolved
@@ -58,11 +58,7 @@
   uint32_t GetUid (void) const;
 private:
   friend bool operator == (const EventId &a, const EventId &b);
-<<<<<<< HEAD
-  EventImpl *m_eventImpl;
-=======
   Ptr<EventImpl> m_eventImpl;
->>>>>>> df3bfb27
   uint64_t m_ts;
   uint32_t m_uid;
 };
