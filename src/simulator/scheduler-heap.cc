--- conflicted
+++ resolved
@@ -223,17 +223,11 @@
 
 
 void
-<<<<<<< HEAD
-SchedulerHeap::RealInsert (EventId id)
-{
-  EventImpl *event = id.GetEventImpl ();
-=======
 SchedulerHeap::Insert (const EventId &id)
 {
   // acquire single ref
   EventImpl *event = id.PeekEventImpl ();
   event->Ref ();
->>>>>>> df3bfb27
   Scheduler::EventKey key;
   key.m_ts = id.GetTs ();
   key.m_uid = id.GetUid ();
@@ -242,11 +236,7 @@
 }
 
 EventId
-<<<<<<< HEAD
-SchedulerHeap::RealPeekNext (void) const
-=======
 SchedulerHeap::PeekNext (void) const
->>>>>>> df3bfb27
 {
   std::pair<EventImpl *,Scheduler::EventKey> next = m_heap[Root ()];
   return EventId (next.first, next.second.m_ts, next.second.m_uid);
@@ -263,25 +253,17 @@
 
 
 bool
-<<<<<<< HEAD
-SchedulerHeap::RealRemove (EventId id)
-=======
 SchedulerHeap::Remove (const EventId &id)
->>>>>>> df3bfb27
 {
   uint32_t uid = id.GetUid ();
   for (uint32_t i = 1; i < m_heap.size (); i++)
     {
       if (uid == m_heap[i].second.m_uid)
         {
-<<<<<<< HEAD
-          NS_ASSERT (m_heap[i].first == id.GetEventImpl ());
-=======
           NS_ASSERT (m_heap[i].first == id.PeekEventImpl ());
           std::pair<EventImpl *,Scheduler::EventKey> next = m_heap[i];
           // release single ref
           next.first->Unref ();
->>>>>>> df3bfb27
           Exch (i, Last ());
           m_heap.pop_back ();
           TopDown (i);
