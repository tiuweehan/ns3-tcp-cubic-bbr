/* -*-  Mode: C++; c-file-style: "gnu"; indent-tabs-mode:nil; -*- */
/*
 * Copyright (c) 2011, 2012 Centre Tecnologic de Telecomunicacions de Catalunya (CTTC)
 *
 * This program is free software; you can redistribute it and/or modify
 * it under the terms of the GNU General Public License version 2 as
 * published by the Free Software Foundation;
 *
 * This program is distributed in the hope that it will be useful,
 * but WITHOUT ANY WARRANTY; without even the implied warranty of
 * MERCHANTABILITY or FITNESS FOR A PARTICULAR PURPOSE.  See the
 * GNU General Public License for more details.
 *
 * You should have received a copy of the GNU General Public License
 * along with this program; if not, write to the Free Software
 * Foundation, Inc., 59 Temple Place, Suite 330, Boston, MA  02111-1307  USA
 *
 * Author: Marco Miozzo <marco.miozzo@cttc.es>
 *         Nicola Baldo <nbaldo@cttc.es>
 */

#include <iostream>
#include <sstream>
#include <string>

#include <ns3/object.h>
#include <ns3/spectrum-interference.h>
#include <ns3/spectrum-error-model.h>
#include <ns3/log.h>
#include <ns3/test.h>
#include <ns3/simulator.h>
#include <ns3/packet.h>
#include <ns3/ptr.h>
#include "ns3/radio-bearer-stats-calculator.h"
#include <ns3/constant-position-mobility-model.h>
#include <ns3/eps-bearer.h>
#include <ns3/node-container.h>
#include <ns3/mobility-helper.h>
#include <ns3/net-device-container.h>
#include <ns3/lte-ue-net-device.h>
#include <ns3/lte-enb-net-device.h>
#include <ns3/lte-ue-rrc.h>
#include <ns3/lte-helper.h>
#include "ns3/string.h"
#include "ns3/double.h"
#include <ns3/lte-enb-phy.h>
#include <ns3/lte-ue-phy.h>
#include <ns3/boolean.h>
#include <ns3/enum.h>

#include "lte-test-pf-ff-mac-scheduler.h"

NS_LOG_COMPONENT_DEFINE ("LenaTestPfFfMacScheduler");

namespace ns3 {

LenaTestPfFfMacSchedulerSuite::LenaTestPfFfMacSchedulerSuite ()
  : TestSuite ("lte-pf-ff-mac-scheduler", SYSTEM)
{
  NS_LOG_INFO ("creating LenaTestPfFfMacSchedulerSuite");

  bool errorModel = false;


  //Test Case 1: AMC works in PF

  // DOWNLINK - DISTANCE 0 -> MCS 28 -> Itbs 26 (from table 7.1.7.2.1-1 of 36.213)
  // 1 user -> 24 PRB at Itbs 26 -> 2196 -> 2196000 bytes/sec
  // 3 users -> 2196000 among 3 users -> 732000 bytes/sec
  // 6 users -> 2196000 among 6 users -> 366000 bytes/sec
  // 12 users -> 2196000 among 12 users -> 183000 bytes/sec
  // 15 users -> 2196000 among 15 users -> 146400 bytes/sec
  // UPLINK- DISTANCE 0 -> MCS 28 -> Itbs 26 (from table 7.1.7.2.1-1 of 36.213)
  // 1 user -> 25 PRB at Itbs 26 -> 2292 -> 2292000 bytes/sec
  // 3 users -> 8 PRB at Itbs 26 -> 749 -> 749000 bytes/sec
  // 6 users -> 4 PRB at Itbs 26 -> 373 -> 373000 bytes/sec
  // after the patch enforcing min 3 PRBs per UE:
  // 12 users -> 3 PRB at Itbs 26 -> 277 bytes * 8/12 UE/TTI -> 184670 bytes/sec
  // 15 users -> 3 PRB at Itbs 26 -> 277 bytes * 8/15 UE/TTI -> 147730 bytes/sec
  AddTestCase (new LenaPfFfMacSchedulerTestCase1 (1,0,0,2196000,2292000,errorModel));
  AddTestCase (new LenaPfFfMacSchedulerTestCase1 (3,0,0,732000,749000,errorModel));
  AddTestCase (new LenaPfFfMacSchedulerTestCase1 (6,0,0,366000,373000,errorModel));
  AddTestCase (new LenaPfFfMacSchedulerTestCase1 (12,0,0,183000,184670,errorModel));
  AddTestCase (new LenaPfFfMacSchedulerTestCase1 (15,0,0,146400,147730,errorModel));
  
 
  // DOWNLINK - DISTANCE 4800 -> MCS 16 -> Itbs 20 (from table 7.1.7.2.1-1 of 36.213)
  // 1 user -> 24 PRB at Itbs 20 -> 903 -> 903000 bytes/sec
  // 3 users -> 903000 among 3 users -> 301000 bytes/sec
  // 6 users -> 903000 among 6 users -> 150500 bytes/sec
  // 12 users -> 903000 among 12 users -> 75250 bytes/sec
  // 15 users -> 903000 among 15 users -> 60200 bytes/sec
  // UPLINK - DISTANCE 4800 -> MCS 14 -> Itbs 13 (from table 7.1.7.2.1-1 of 36.213)
  // 1 user -> 25 PRB at Itbs 13 -> 807 -> 807000 bytes/sec
  // 3 users -> 8 PRB at Itbs 13 -> 253 -> 253000 bytes/sec
  // 6 users -> 4 PRB at Itbs 13 -> 125 -> 125000 bytes/sec
  // after the patch enforcing min 3 PRBs per UE:
  // 12 users -> 3 PRB at Itbs 13 -> 93  bytes * 8/12 UE/TTI  -> 62000 bytes/sec
  // 15 users -> 3 PRB at Itbs 13 -> 93  bytes * 8/15 UE/TTI  -> 49600 bytes/sec
  AddTestCase (new LenaPfFfMacSchedulerTestCase1 (1,0,4800,903000,807000,errorModel));
  AddTestCase (new LenaPfFfMacSchedulerTestCase1 (3,0,4800,301000,253000,errorModel));
  AddTestCase (new LenaPfFfMacSchedulerTestCase1 (6,0,4800,150500,125000,errorModel));
  AddTestCase (new LenaPfFfMacSchedulerTestCase1 (12,0,4800,75250,62000,errorModel));
  AddTestCase (new LenaPfFfMacSchedulerTestCase1 (15,0,4800,60200,49600,errorModel));
  
  // DOWNLINK - DISTANCE 6000 -> MCS 14 -> Itbs 13 (from table 7.1.7.2.1-1 of 36.213)
  // 1 user -> 24 PRB at Itbs 15 -> 775 -> 775000 bytes/sec
  // 3 users -> 775000 among 3 users -> 258000 bytes/sec
  // 6 users -> 775000 among 6 users -> 129200 bytes/sec
  // 12 users -> 775000 among 12 users -> 64590 bytes/sec
  // 15 users -> 775000 among 15 users -> 51700 bytes/sec
  // UPLINK - DISTANCE 6000 -> MCS 12 -> Itbs 11 (from table 7.1.7.2.1-1 of 36.213)
  // 1 user -> 25 PRB at Itbs 11 -> 621 -> 621000 bytes/sec
  // 3 users -> 8 PRB at Itbs 11 -> 201 -> 201000 bytes/sec
  // 6 users -> 4 PRB at Itbs 11 -> 97 -> 97000 bytes/sec
  // after the patch enforcing min 3 PRBs per UE:
  // 12 users -> 3 PRB at Itbs 11 -> 73 bytes * 8/12 UE/TTI -> 48667 bytes/sec
  // 15 users -> 3 PRB at Itbs 11 -> 73 bytes * 8/15 UE/TTI -> 38993 bytes/sec
  AddTestCase (new LenaPfFfMacSchedulerTestCase1 (1,0,6000,775000,621000,errorModel));
  AddTestCase (new LenaPfFfMacSchedulerTestCase1 (3,0,6000,258000,201000,errorModel));
  AddTestCase (new LenaPfFfMacSchedulerTestCase1 (6,0,6000,129200,97000,errorModel));
  AddTestCase (new LenaPfFfMacSchedulerTestCase1 (12,0,6000,64590,48667,errorModel));
  AddTestCase (new LenaPfFfMacSchedulerTestCase1 (15,0,6000,51700,38993,errorModel));

  // DOWNLINK - DISTANCE 10000 -> MCS 8 -> Itbs 8 (from table 7.1.7.2.1-1 of 36.213)
  // 1 user -> 24 PRB at Itbs 8 -> 421 -> 421000 bytes/sec
  // 3 users -> 421000 among 3 users -> 140333 bytes/sec
  // 6 users -> 421000 among 6 users -> 70167 bytes/sec
  // 12 users -> 421000 among 12 users -> 35083 bytes/sec
  // 15 users -> 421000 among 15 users -> 28067 bytes/sec
  // UPLINK - DISTANCE 10000 -> MCS 8 -> Itbs 8 (from table 7.1.7.2.1-1 of 36.213)
  // 1 user -> 24 PRB at Itbs 8 -> 437 -> 437000 bytes/sec
  // 3 users -> 8 PRB at Itbs 8 -> 137 -> 137000 bytes/sec
  // 6 users -> 4 PRB at Itbs 8 -> 67 -> 67000 bytes/sec
  // after the patch enforcing min 3 PRBs per UE:
  // 12 users -> 3 PRB at Itbs 8 -> 49 bytes * 8/12 UE/TTI -> 32667 bytes/sec
  // 15 users -> 3 PRB at Itbs 8 -> 49 bytes * 8/15 UE/TTI -> 26133 bytes/sec
  AddTestCase (new LenaPfFfMacSchedulerTestCase1 (1,0,10000,421000,437000,errorModel));
  AddTestCase (new LenaPfFfMacSchedulerTestCase1 (3,0,10000,140333,137000,errorModel));
  AddTestCase (new LenaPfFfMacSchedulerTestCase1 (6,0,10000,70167,67000,errorModel));
  AddTestCase (new LenaPfFfMacSchedulerTestCase1 (12,0,10000,35083,32667,errorModel));
  AddTestCase (new LenaPfFfMacSchedulerTestCase1 (15,0,10000,28067,26133,errorModel));
 
  // DONWLINK - DISTANCE 20000 -> MCS 8 -> Itbs 8 (from table 7.1.7.2.1-1 of 36.213)
  // 1 user -> 24 PRB at Itbs 8 -> 421 -> 421000 bytes/sec
  // 3 users -> 421000 among 3 users -> 140333 bytes/sec
  // 6 users -> 421000 among 6 users -> 70167 bytes/sec
  // 12 users -> 421000 among 12 users -> 35083 bytes/sec
  // 15 users -> 421000 among 15 users -> 28067 bytes/sec
  // UPLINK - DISTANCE 20000 -> MCS 2 -> Itbs 2 (from table 7.1.7.2.1-1 of 36.213)
  // 1 user -> 25 PRB at Itbs 2 -> 233 -> 137000 bytes/sec
  // 3 users -> 8 PRB at Itbs 2 -> 69 -> 41000 bytes/sec
  // 6 users -> 4 PRB at Itbs 2 -> 32 -> 22000 bytes/sec
  // after the patch enforcing min 3 PRBs per UE:
  // 12 users -> 3 PRB at Itbs 2 -> 26 bytes * 8/12 UE/TTI -> 12000 bytes/sec
  // 15 users -> 3 PRB at Itbs 2 -> 26 bytes * 8/15 UE/TTI -> 9600 bytes/sec
  AddTestCase (new LenaPfFfMacSchedulerTestCase1 (1,0,20000,421000,137000,errorModel));
  AddTestCase (new LenaPfFfMacSchedulerTestCase1 (3,0,20000,140333,41000,errorModel));
  AddTestCase (new LenaPfFfMacSchedulerTestCase1 (6,0,20000,70167,22000,errorModel));
  AddTestCase (new LenaPfFfMacSchedulerTestCase1 (12,0,20000,35083,12000,errorModel));
  AddTestCase (new LenaPfFfMacSchedulerTestCase1 (15,0,20000,28067,9600,errorModel));


  // Test Case 2: fairness check

  std::vector<uint16_t> dist;
  dist.push_back (0);    // User 0 distance --> MCS 28
  dist.push_back (4800);    // User 1 distance --> MCS 22
  dist.push_back (6000);    // User 2 distance --> MCS 16
  dist.push_back (10000);    // User 3 distance --> MCS 8
  dist.push_back (20000);    // User 4 distance --> MCS 8
  std::vector<uint32_t> estThrPfDl;
  estThrPfDl.push_back (90000); // User 0 estimated TTI throughput from PF
  estThrPfDl.push_back (37000); // User 1 estimated TTI throughput from PF
  estThrPfDl.push_back (37000); // User 2 estimated TTI throughput from PF
  estThrPfDl.push_back (17400); // User 3 estimated TTI throughput from PF
  estThrPfDl.push_back (17400); // User 4 estimated TTI throughput from PF
  std::vector<uint32_t> estThrPfUl;
  estThrPfUl.push_back (469000); // User 0 estimated TTI throughput from PF
  estThrPfUl.push_back (157000); // User 1 estimated TTI throughput from PF
  estThrPfUl.push_back (125000); // User 2 estimated TTI throughput from PF
  estThrPfUl.push_back (85000); // User 3 estimated TTI throughput from PF
  estThrPfUl.push_back (26000); // User 4 estimated TTI throughput from PF
  AddTestCase (new LenaPfFfMacSchedulerTestCase2 (dist, estThrPfDl, estThrPfUl,errorModel));


}

static LenaTestPfFfMacSchedulerSuite lenaTestPfFfMacSchedulerSuite;


// --------------- T E S T - C A S E   # 1 ------------------------------


std::string 
LenaPfFfMacSchedulerTestCase1::BuildNameString (uint16_t nUser, uint16_t dist)
{
  std::ostringstream oss;
  oss << nUser << " UEs, distance " << dist << " m";
  return oss.str ();
}

LenaPfFfMacSchedulerTestCase1::LenaPfFfMacSchedulerTestCase1 (uint16_t nUser, uint16_t nLc, uint16_t dist, double thrRefDl, double thrRefUl, bool errorModelEnabled)
  : TestCase (BuildNameString (nUser, dist)),
    m_nUser (nUser),
    m_nLc (nLc),
    m_dist (dist),
    m_thrRefDl (thrRefDl),
    m_thrRefUl (thrRefUl),
    m_errorModelEnabled (errorModelEnabled)
{
}

LenaPfFfMacSchedulerTestCase1::~LenaPfFfMacSchedulerTestCase1 ()
{
}

void
LenaPfFfMacSchedulerTestCase1::DoRun (void)
{
<<<<<<< HEAD
  NS_LOG_FUNCTION (this << m_nUser << m_nLc << m_dist);

  if (!m_errorModelEnabled)
    {
      Config::SetDefault ("ns3::LteSpectrumPhy::CtrlErrorModelEnabled", BooleanValue (false));
      Config::SetDefault ("ns3::LteSpectrumPhy::DataErrorModelEnabled", BooleanValue (false));
    }

  Config::SetDefault ("ns3::LteHelper::UseIdealRrc", BooleanValue (true));
=======
  Config::SetDefault ("ns3::LteAmc::AmcModel", EnumValue (LteAmc::PiroEW2010));
  Config::SetDefault ("ns3::LteAmc::Ber", DoubleValue (0.00005));
  Config::SetDefault ("ns3::LteSpectrumPhy::CtrlErrorModelEnabled", BooleanValue (false));
  Config::SetDefault ("ns3::LteSpectrumPhy::DataErrorModelEnabled", BooleanValue (false));  LogComponentDisableAll (LOG_LEVEL_ALL);

  LogComponentDisableAll (LOG_LEVEL_ALL);
  //LogComponentEnable ("LenaTestPfFfMacCheduler", LOG_LEVEL_ALL);
>>>>>>> 80ca7c14

  /**
   * Initialize Simulation Scenario: 1 eNB and m_nUser UEs
   */


  Ptr<LteHelper> lteHelper = CreateObject<LteHelper> ();
  lteHelper->SetAttribute ("PathlossModel", StringValue ("ns3::FriisSpectrumPropagationLossModel"));

  // Create Nodes: eNodeB and UE
  NodeContainer enbNodes;
  NodeContainer ueNodes;
  enbNodes.Create (1);
  ueNodes.Create (m_nUser);

  // Install Mobility Model
  MobilityHelper mobility;
  mobility.SetMobilityModel ("ns3::ConstantPositionMobilityModel");
  mobility.Install (enbNodes);
  mobility.SetMobilityModel ("ns3::ConstantPositionMobilityModel");
  mobility.Install (ueNodes);

  // Create Devices and install them in the Nodes (eNB and UE)
  NetDeviceContainer enbDevs;
  NetDeviceContainer ueDevs;
  lteHelper->SetSchedulerType ("ns3::PfFfMacScheduler");
  enbDevs = lteHelper->InstallEnbDevice (enbNodes);
  ueDevs = lteHelper->InstallUeDevice (ueNodes);

  // Attach a UE to a eNB
  lteHelper->Attach (ueDevs, enbDevs.Get (0));

  // Activate an EPS bearer
  enum EpsBearer::Qci q = EpsBearer::GBR_CONV_VOICE;
  EpsBearer bearer (q);
  lteHelper->ActivateDataRadioBearer (ueDevs, bearer);
  
 
  Ptr<LteEnbNetDevice> lteEnbDev = enbDevs.Get (0)->GetObject<LteEnbNetDevice> ();
  Ptr<LteEnbPhy> enbPhy = lteEnbDev->GetPhy ();
  enbPhy->SetAttribute ("TxPower", DoubleValue (30.0));
  enbPhy->SetAttribute ("NoiseFigure", DoubleValue (5.0));

  // Set UEs' position and power
  for (int i = 0; i < m_nUser; i++)
    {
      Ptr<ConstantPositionMobilityModel> mm = ueNodes.Get (i)->GetObject<ConstantPositionMobilityModel> ();
      mm->SetPosition (Vector (m_dist, 0.0, 0.0));
      Ptr<LteUeNetDevice> lteUeDev = ueDevs.Get (i)->GetObject<LteUeNetDevice> ();
      Ptr<LteUePhy> uePhy = lteUeDev->GetPhy ();
      uePhy->SetAttribute ("TxPower", DoubleValue (23.0));
      uePhy->SetAttribute ("NoiseFigure", DoubleValue (9.0));
    }


  double statsStartTime = 0.300; // need to allow for RRC connection establishment + SRS
  double statsDuration = 0.6;
  double tolerance = 0.1;
  Simulator::Stop (Seconds (statsStartTime + statsDuration - 0.000001));

  lteHelper->EnableMacTraces ();
  lteHelper->EnableRlcTraces ();
  Ptr<RadioBearerStatsCalculator> rlcStats = lteHelper->GetRlcStats ();
  rlcStats->SetAttribute ("StartTime", TimeValue (Seconds (statsStartTime)));
  rlcStats->SetAttribute ("EpochDuration", TimeValue (Seconds (statsDuration)));


  Simulator::Run ();

  /**
   * Check that the downlink assignation is done in a "proportional fair" manner
   */
  NS_LOG_INFO ("DL - Test with " << m_nUser << " user(s) at distance " << m_dist);
  std::vector <uint64_t> dlDataRxed;
  for (int i = 0; i < m_nUser; i++)
    {
      // get the imsi
      uint64_t imsi = ueDevs.Get (i)->GetObject<LteUeNetDevice> ()->GetImsi ();
      uint8_t lcId = 3;
      dlDataRxed.push_back (rlcStats->GetDlRxData (imsi, lcId));
      NS_LOG_INFO ("\tUser " << i << " imsi " << imsi << " bytes rxed " << (double)dlDataRxed.at (i) << "  thr " << (double)dlDataRxed.at (i) / statsDuration << " ref " << m_thrRefDl);
    }
  /**
  * Check that the assignation is done in a "proportional fair" manner among users
  * with equal SINRs: the bandwidht should be distributed according to the 
  * ratio of the estimated throughput per TTI of each user; therefore equally 
  * partitioning the whole bandwidth achievable from a single users in a TTI
  */
  for (int i = 0; i < m_nUser; i++)
    {
      NS_TEST_ASSERT_MSG_EQ_TOL ((double)dlDataRxed.at (i) / statsDuration, m_thrRefDl, m_thrRefDl * tolerance, " Unfair Throughput!");
    }

  /**
  * Check that the uplink assignation is done in a "proportional fair" manner
  */
  NS_LOG_INFO ("UL - Test with " << m_nUser << " user(s) at distance " << m_dist);
  std::vector <uint64_t> ulDataRxed;
  for (int i = 0; i < m_nUser; i++)
    {
      // get the imsi
      uint64_t imsi = ueDevs.Get (i)->GetObject<LteUeNetDevice> ()->GetImsi ();
      // get the lcId
      uint8_t lcId = 3;
      ulDataRxed.push_back (rlcStats->GetUlRxData (imsi, lcId));
      NS_LOG_INFO ("\tUser " << i << " imsi " << imsi << " bytes rxed " << (double)ulDataRxed.at (i) << "  thr " << (double)ulDataRxed.at (i) / statsDuration << " ref " << m_thrRefUl);
    }
  /**
  * Check that the assignation is done in a "proportional fair" manner among users
  * with equal SINRs: the bandwidht should be distributed according to the 
  * ratio of the estimated throughput per TTI of each user; therefore equally 
  * partitioning the whole bandwidth achievable from a single users in a TTI
  */
  for (int i = 0; i < m_nUser; i++)
    {
      NS_TEST_ASSERT_MSG_EQ_TOL ((double)ulDataRxed.at (i) / statsDuration, m_thrRefUl, m_thrRefUl * tolerance, " Unfair Throughput!");
    }
  Simulator::Destroy ();

}



// --------------- T E S T - C A S E   # 2 ------------------------------


std::string 
LenaPfFfMacSchedulerTestCase2::BuildNameString (uint16_t nUser, std::vector<uint16_t> dist)
{
  std::ostringstream oss;
  oss << "distances (m) = [ " ;
  for (std::vector<uint16_t>::iterator it = dist.begin (); it != dist.end (); ++it)
    {
      oss << *it << " ";
    }
  oss << "]";
  return oss.str ();
}


LenaPfFfMacSchedulerTestCase2::LenaPfFfMacSchedulerTestCase2 (std::vector<uint16_t> dist, std::vector<uint32_t> estThrPfDl, std::vector<uint32_t> estThrPfUl, bool errorModelEnabled)
  : TestCase (BuildNameString (dist.size (), dist)),
    m_nUser (dist.size ()),
    m_dist (dist),
    m_estThrPfDl (estThrPfDl),
    m_estThrPfUl (estThrPfUl),
    m_errorModelEnabled (errorModelEnabled)
{
}

LenaPfFfMacSchedulerTestCase2::~LenaPfFfMacSchedulerTestCase2 ()
{
}

void
LenaPfFfMacSchedulerTestCase2::DoRun (void)
{
<<<<<<< HEAD
  NS_LOG_FUNCTION (this);

  if (!m_errorModelEnabled)
    {
      Config::SetDefault ("ns3::LteSpectrumPhy::CtrlErrorModelEnabled", BooleanValue (false));
      Config::SetDefault ("ns3::LteSpectrumPhy::DataErrorModelEnabled", BooleanValue (false));
    }
  Config::SetDefault ("ns3::LteHelper::UseIdealRrc", BooleanValue (false));
=======
  LogComponentDisableAll (LOG_LEVEL_ALL);
  //LogComponentEnable ("LenaTestPfFfMacCheduler", LOG_LEVEL_ALL);
>>>>>>> 80ca7c14

  /**
  * Initialize Simulation Scenario: 1 eNB and m_nUser UEs
  */

  Ptr<LteHelper> lteHelper = CreateObject<LteHelper> ();
  
  lteHelper->SetAttribute ("PathlossModel", StringValue ("ns3::FriisSpectrumPropagationLossModel"));

  // Create Nodes: eNodeB and UE
  NodeContainer enbNodes;
  NodeContainer ueNodes;
  enbNodes.Create (1);
  ueNodes.Create (m_nUser);

  // Install Mobility Model
  MobilityHelper mobility;
  mobility.SetMobilityModel ("ns3::ConstantPositionMobilityModel");
  mobility.Install (enbNodes);
  mobility.SetMobilityModel ("ns3::ConstantPositionMobilityModel");
  mobility.Install (ueNodes);

  // Create Devices and install them in the Nodes (eNB and UE)
  NetDeviceContainer enbDevs;
  NetDeviceContainer ueDevs;
  lteHelper->SetSchedulerType ("ns3::PfFfMacScheduler");
  enbDevs = lteHelper->InstallEnbDevice (enbNodes);
  ueDevs = lteHelper->InstallUeDevice (ueNodes);

  // Attach a UE to a eNB
  lteHelper->Attach (ueDevs, enbDevs.Get (0));

  // Activate an EPS bearer
  enum EpsBearer::Qci q = EpsBearer::GBR_CONV_VOICE;
  EpsBearer bearer (q);
  lteHelper->ActivateDataRadioBearer (ueDevs, bearer);

  Ptr<LteEnbNetDevice> lteEnbDev = enbDevs.Get (0)->GetObject<LteEnbNetDevice> ();
  Ptr<LteEnbPhy> enbPhy = lteEnbDev->GetPhy ();
  enbPhy->SetAttribute ("TxPower", DoubleValue (30.0));
  enbPhy->SetAttribute ("NoiseFigure", DoubleValue (5.0));

  // Set UEs' position and power
  for (int i = 0; i < m_nUser; i++)
    {
      Ptr<ConstantPositionMobilityModel> mm = ueNodes.Get (i)->GetObject<ConstantPositionMobilityModel> ();
      mm->SetPosition (Vector (m_dist.at (i), 0.0, 0.0));
      Ptr<LteUeNetDevice> lteUeDev = ueDevs.Get (i)->GetObject<LteUeNetDevice> ();
      Ptr<LteUePhy> uePhy = lteUeDev->GetPhy ();
      uePhy->SetAttribute ("TxPower", DoubleValue (23.0));
      uePhy->SetAttribute ("NoiseFigure", DoubleValue (9.0));
    }

  double statsStartTime = 0.300; // need to allow for RRC connection establishment + SRS
  double statsDuration = 0.4;
  double tolerance = 0.1;
  Simulator::Stop (Seconds (statsStartTime + statsDuration - 0.000001));

  lteHelper->EnableRlcTraces ();
  Ptr<RadioBearerStatsCalculator> rlcStats = lteHelper->GetRlcStats ();
  rlcStats->SetAttribute ("StartTime", TimeValue (Seconds (statsStartTime)));
  rlcStats->SetAttribute ("EpochDuration", TimeValue (Seconds (statsDuration)));


  Simulator::Run ();

  NS_LOG_INFO ("DL - Test with " << m_nUser << " user(s)");
  std::vector <uint64_t> dlDataRxed;
  double totalData = 0;
  double totalEstThrPf = 0;
  for (int i = 0; i < m_nUser; i++)
    {
      // get the imsi
      uint64_t imsi = ueDevs.Get (i)->GetObject<LteUeNetDevice> ()->GetImsi ();
      // get the lcId
      uint8_t lcId = 3;
      dlDataRxed.push_back (rlcStats->GetDlRxData (imsi, lcId));
      totalData += (double)dlDataRxed.at (i);
      NS_LOG_INFO ("\tUser " << i << " dist " << m_dist.at (i) << " imsi " << imsi << " bytes rxed " << (double)dlDataRxed.at (i) << "  thr " << (double)dlDataRxed.at (i) / statsDuration);
      totalEstThrPf += m_estThrPfDl.at (i);
    }

  /**
  * Check that the assignation is done in a "proportional fair" manner among users
  * with different SINRs: the bandwidht should be distributed according to the 
  * ratio of the estimated throughput per TTI of each user.
  */
  for (int i = 0; i < m_nUser; i++)
    {
      double thrRatio = (double)dlDataRxed.at (i) / totalData;
      double estThrRatio = (double)m_estThrPfDl.at (i) / totalEstThrPf;
      NS_LOG_INFO ("\tUser " << i << " thrRatio " << thrRatio << " estThrRatio " << estThrRatio);
      NS_TEST_ASSERT_MSG_EQ_TOL (estThrRatio, thrRatio, tolerance, " Unfair Throughput!");
    }

  /**
  * Check that the assignation in uplink is done in a round robin manner.
  */

  NS_LOG_INFO ("UL - Test with " << m_nUser);
  std::vector <uint64_t> ulDataRxed;
  for (int i = 0; i < m_nUser; i++)
    {
      // get the imsi
      uint64_t imsi = ueDevs.Get (i)->GetObject<LteUeNetDevice> ()->GetImsi ();
      // get the lcId
      uint8_t lcId = 3;
      ulDataRxed.push_back (rlcStats->GetUlRxData (imsi, lcId));
      NS_LOG_INFO ("\tUser " << i << " dist " << m_dist.at (i) << " bytes rxed " << (double)ulDataRxed.at (i) << "  thr " << (double)ulDataRxed.at (i) / statsDuration << " ref " << (double)m_estThrPfUl.at (i));
      NS_TEST_ASSERT_MSG_EQ_TOL ((double)ulDataRxed.at (i) / statsDuration, (double)m_estThrPfUl.at (i), (double)m_estThrPfUl.at (i) * tolerance, " Unfair Throughput!");
    }
  Simulator::Destroy ();

}


} // namespace ns3



<|MERGE_RESOLUTION|>--- conflicted
+++ resolved
@@ -218,7 +218,6 @@
 void
 LenaPfFfMacSchedulerTestCase1::DoRun (void)
 {
-<<<<<<< HEAD
   NS_LOG_FUNCTION (this << m_nUser << m_nLc << m_dist);
 
   if (!m_errorModelEnabled)
@@ -226,17 +225,7 @@
       Config::SetDefault ("ns3::LteSpectrumPhy::CtrlErrorModelEnabled", BooleanValue (false));
       Config::SetDefault ("ns3::LteSpectrumPhy::DataErrorModelEnabled", BooleanValue (false));
     }
-
   Config::SetDefault ("ns3::LteHelper::UseIdealRrc", BooleanValue (true));
-=======
-  Config::SetDefault ("ns3::LteAmc::AmcModel", EnumValue (LteAmc::PiroEW2010));
-  Config::SetDefault ("ns3::LteAmc::Ber", DoubleValue (0.00005));
-  Config::SetDefault ("ns3::LteSpectrumPhy::CtrlErrorModelEnabled", BooleanValue (false));
-  Config::SetDefault ("ns3::LteSpectrumPhy::DataErrorModelEnabled", BooleanValue (false));  LogComponentDisableAll (LOG_LEVEL_ALL);
-
-  LogComponentDisableAll (LOG_LEVEL_ALL);
-  //LogComponentEnable ("LenaTestPfFfMacCheduler", LOG_LEVEL_ALL);
->>>>>>> 80ca7c14
 
   /**
    * Initialize Simulation Scenario: 1 eNB and m_nUser UEs
@@ -394,19 +383,13 @@
 void
 LenaPfFfMacSchedulerTestCase2::DoRun (void)
 {
-<<<<<<< HEAD
   NS_LOG_FUNCTION (this);
-
   if (!m_errorModelEnabled)
     {
       Config::SetDefault ("ns3::LteSpectrumPhy::CtrlErrorModelEnabled", BooleanValue (false));
       Config::SetDefault ("ns3::LteSpectrumPhy::DataErrorModelEnabled", BooleanValue (false));
     }
   Config::SetDefault ("ns3::LteHelper::UseIdealRrc", BooleanValue (false));
-=======
-  LogComponentDisableAll (LOG_LEVEL_ALL);
-  //LogComponentEnable ("LenaTestPfFfMacCheduler", LOG_LEVEL_ALL);
->>>>>>> 80ca7c14
 
   /**
   * Initialize Simulation Scenario: 1 eNB and m_nUser UEs
