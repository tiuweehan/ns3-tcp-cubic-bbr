/*  Mode: C++; c-file-style: "gnu"; indent-tabs-mode:nil; -*- */
/*
 * Copyright (c) 2007-2009 Strasbourg University
 *
 * This program is free software; you can redistribute it and/or modify
 * it under the terms of the GNU General Public License version 2 as
 * published by the Free Software Foundation;
 *
 * This program is distributed in the hope that it will be useful,
 * but WITHOUT ANY WARRANTY; without even the implied warranty of
 * MERCHANTABILITY or FITNESS FOR A PARTICULAR PURPOSE.  See the
 * GNU General Public License for more details.
 *
 * You should have received a copy of the GNU General Public License
 * along with this program; if not, write to the Free Software
 * Foundation, Inc., 59 Temple Place, Suite 330, Boston, MA  02111-1307  USA
 *
 * Author: David Gross <gdavid.devel@gmail.com>
 */

#include <list>
#include <ctime>

#include "ns3/log.h"
#include "ns3/assert.h"
#include "ns3/uinteger.h"
#include "ns3/object-vector.h"
#include "ns3/ipv6-address.h"
#include "ns3/ipv6-header.h"
#include "ns3/ipv6-l3-protocol.h"
#include "ns3/ipv6-static-routing.h"
#include "ns3/ipv6-list-routing.h"
#include "ns3/ipv6-route.h"
#include "ns3/trace-source-accessor.h"
#include "ns3/random-variable.h"
#include "icmpv6-l4-protocol.h"
#include "ipv6-extension-demux.h"
#include "ipv6-extension.h"
#include "ipv6-extension-header.h"
#include "ipv6-option-demux.h"
#include "ipv6-option.h"
#include "udp-header.h"

NS_LOG_COMPONENT_DEFINE ("Ipv6Extension");

namespace ns3
{

NS_OBJECT_ENSURE_REGISTERED (Ipv6Extension);

TypeId Ipv6Extension::GetTypeId ()
{
  static TypeId tid = TypeId ("ns3::Ipv6Extension")
    .SetParent<Object> ()
    .AddAttribute ("ExtensionNumber", "The IPv6 extension number.",
        UintegerValue (0),
        MakeUintegerAccessor (&Ipv6Extension::GetExtensionNumber),
        MakeUintegerChecker<uint8_t> ())
    .AddTraceSource ("Drop", "Drop ipv6 packet",
        MakeTraceSourceAccessor (&Ipv6Extension::m_dropTrace))
    ;
  return tid;
}

Ipv6Extension::~Ipv6Extension ()
{
  NS_LOG_FUNCTION_NOARGS ();
}

void Ipv6Extension::SetNode (Ptr<Node> node)
{
  NS_LOG_FUNCTION (this << node);

  m_node = node;
}

Ptr<Node> Ipv6Extension::GetNode () const
{
  NS_LOG_FUNCTION_NOARGS ();

  return m_node;
}

uint8_t
Ipv6Extension::ProcessOptions (Ptr<Packet>& packet, uint8_t offset, uint8_t length, Ipv6Header const& ipv6Header, Ipv6Address dst, uint8_t *nextHeader, bool& isDropped)
{
  NS_LOG_FUNCTION (this << packet << offset << length << ipv6Header << dst << nextHeader << isDropped);

    // For ICMPv6 Error packets
    Ptr<Packet> malformedPacket = packet->Copy ();
    malformedPacket->AddHeader (ipv6Header);
    Ptr<Icmpv6L4Protocol> icmpv6 = GetNode ()->GetObject<Ipv6L3Protocol> ()->GetIcmpv6 ();

    Ptr<Packet> p = packet->Copy ();
    p->RemoveAtStart (offset);

    Ptr<Ipv6OptionDemux> ipv6OptionDemux = GetNode ()->GetObject<Ipv6OptionDemux> ();
    Ptr<Ipv6Option> ipv6Option;

    uint8_t processedSize = 0;
    const uint8_t *data = p->PeekData ();
    uint8_t optionType = 0;
    uint8_t optionLength = 0;

    while (length > processedSize && !isDropped)
    {
      optionType = *(data + processedSize);
      ipv6Option = ipv6OptionDemux->GetOption (optionType);

      if (ipv6Option == 0)
      {
        optionType >>= 6;
        switch (optionType)
        {
          case 0:
            optionLength = *(data + processedSize + 1);
            break;

          case 1:
            NS_LOG_LOGIC ("Unknown Option. Drop!");
            m_dropTrace (packet);
            optionLength = 0;
            isDropped = true;
            break;

          case 2:
            NS_LOG_LOGIC ("Unknown Option. Drop!");
            /* TODO */
            /* icmpv6->SendErrorParameterError (malformedPacket, dst, ipv6Header.GetSourceAddress (), Icmpv6Header::ICMPV6_UNKNOWN_OPTION, offset + processedSize); */
            m_dropTrace (packet);
            optionLength = 0;
            isDropped = true;
            break;

          case 3:
            NS_LOG_LOGIC ("Unknown Option. Drop!");

            if (!ipv6Header.GetDestinationAddress ().IsMulticast ())
            {
              /* TODO */
              /* icmpv6->SendErrorParameterError (malformedPacket, dst, ipv6Header.GetSourceAddress (), Icmpv6Header::ICMPV6_UNKNOWN_OPTION, offset + processedSize); */
            }

            m_dropTrace (packet);
            optionLength = 0;
            isDropped = true;
            break;

          default:
            break;
        }
      }
      else
      {
        optionLength = ipv6Option->Process (packet, offset + processedSize, ipv6Header, isDropped);
      }

      processedSize += optionLength;
      p->RemoveAtStart (optionLength);
    }

    return processedSize;
}


NS_OBJECT_ENSURE_REGISTERED (Ipv6ExtensionHopByHop);

TypeId Ipv6ExtensionHopByHop::GetTypeId ()
{
  static TypeId tid = TypeId ("ns3::Ipv6ExtensionHopByHop")
    .SetParent<Ipv6Extension> ()
    .AddConstructor<Ipv6ExtensionHopByHop> ()
    ;
  return tid;
}

Ipv6ExtensionHopByHop::Ipv6ExtensionHopByHop ()
{
  NS_LOG_FUNCTION_NOARGS ();
}

Ipv6ExtensionHopByHop::~Ipv6ExtensionHopByHop ()
{
  NS_LOG_FUNCTION_NOARGS ();
}

uint8_t Ipv6ExtensionHopByHop::GetExtensionNumber () const
{
  NS_LOG_FUNCTION_NOARGS ();

  return EXT_NUMBER;
}

uint8_t Ipv6ExtensionHopByHop::Process (Ptr<Packet>& packet, uint8_t offset, Ipv6Header const& ipv6Header, Ipv6Address dst, uint8_t *nextHeader, bool& isDropped)
{
  NS_LOG_FUNCTION (this << packet << offset << ipv6Header << dst << nextHeader << isDropped);

  Ptr<Packet> p = packet->Copy ();
  p->RemoveAtStart (offset);

  Ipv6ExtensionHopByHopHeader hopbyhopHeader;
  p->RemoveHeader (hopbyhopHeader);
  if (nextHeader)
  {
    *nextHeader = hopbyhopHeader.GetNextHeader ();
  }

  uint8_t processedSize = hopbyhopHeader.GetOptionsOffset();
  offset += processedSize;
  uint8_t length = hopbyhopHeader.GetLength() - hopbyhopHeader.GetOptionsOffset();

<<<<<<< HEAD
    /* unknow option */
    if (ipv6Option == 0)
    {
      optionType >>= 6;
      switch (optionType)
      {
        case 0:
          optionLength = *(data + processedSize + 1);
          break;

        case 1:
          NS_LOG_LOGIC ("Unknown Option. Drop!");
          m_dropTrace (packet);
          optionLength = 0;
          isDropped = true;
          break;

        case 2:
          NS_LOG_LOGIC ("Unknown Option. Drop!");
          icmpv6->SendErrorParameterError (malformedPacket, ipv6Header.GetSourceAddress (), Icmpv6Header::ICMPV6_UNKNOWN_OPTION, offset + processedSize); 
          m_dropTrace (packet);
          optionLength = 0;
          isDropped = true;
          break;

        case 3:
          NS_LOG_LOGIC ("Unknown Option. Drop!");

          if (!ipv6Header.GetDestinationAddress ().IsMulticast ())
          {
            icmpv6->SendErrorParameterError (malformedPacket, ipv6Header.GetSourceAddress (), Icmpv6Header::ICMPV6_UNKNOWN_OPTION, offset + processedSize);
          }

          m_dropTrace (packet);
          optionLength = 0;
          isDropped = true;
          break;

        default:
          isDropped = true;
          break;
      }
    }
    else 
    {
      optionLength = ipv6Option->Process (packet, offset + processedSize, ipv6Header, isDropped);
    }

    processedSize += optionLength;
    p->RemoveAtStart (optionLength);
  }
=======
  processedSize += ProcessOptions(packet, offset, length, ipv6Header, dst, nextHeader, isDropped);
>>>>>>> c4749e0a

  return processedSize;
}


NS_OBJECT_ENSURE_REGISTERED (Ipv6ExtensionDestination);

TypeId Ipv6ExtensionDestination::GetTypeId ()
{
  static TypeId tid = TypeId ("ns3::Ipv6ExtensionDestination")
    .SetParent<Ipv6Extension> ()
    .AddConstructor<Ipv6ExtensionDestination> ()
    ;
  return tid;
}

Ipv6ExtensionDestination::Ipv6ExtensionDestination ()
{
  NS_LOG_FUNCTION_NOARGS ();
}

Ipv6ExtensionDestination::~Ipv6ExtensionDestination ()
{
  NS_LOG_FUNCTION_NOARGS ();
}

uint8_t Ipv6ExtensionDestination::GetExtensionNumber () const
{
  NS_LOG_FUNCTION_NOARGS ();

  return EXT_NUMBER;
}

uint8_t Ipv6ExtensionDestination::Process (Ptr<Packet>& packet, uint8_t offset, Ipv6Header const& ipv6Header, Ipv6Address dst, uint8_t *nextHeader, bool& isDropped)
{
  NS_LOG_FUNCTION (this << packet << offset << ipv6Header << dst << nextHeader << isDropped);

  Ptr<Packet> p = packet->Copy ();
  p->RemoveAtStart (offset);

  Ipv6ExtensionDestinationHeader destinationHeader;
  p->RemoveHeader (destinationHeader);
  if (nextHeader)
  {
    *nextHeader = destinationHeader.GetNextHeader ();
  }

  uint8_t processedSize = destinationHeader.GetOptionsOffset();
  offset += processedSize;
  uint8_t length = destinationHeader.GetLength() - destinationHeader.GetOptionsOffset();

<<<<<<< HEAD
  while (totalSize > processedSize && !isDropped)
  {
    optionType = *(data + processedSize);
    ipv6Option = ipv6OptionDemux->GetOption (optionType);

    if (ipv6Option == 0)
    {
      optionType >>= 6;
      switch (optionType)
      {
        case 0:
          optionLength = *(data + processedSize + 1);
          break;

        case 1:
          NS_LOG_LOGIC ("Unknown Option. Drop!");
          m_dropTrace (packet);
          optionLength = 0;
          isDropped = true;
          break;

        case 2:
          NS_LOG_LOGIC ("Unknown Option. Drop!");
          icmpv6->SendErrorParameterError (malformedPacket, ipv6Header.GetSourceAddress (), Icmpv6Header::ICMPV6_UNKNOWN_OPTION, offset + processedSize);
          m_dropTrace (packet);
          optionLength = 0;
          isDropped = true;
          break;

        case 3:
          NS_LOG_LOGIC ("Unknown Option. Drop!");

          if (!ipv6Header.GetDestinationAddress ().IsMulticast ())
          {
            icmpv6->SendErrorParameterError (malformedPacket, ipv6Header.GetSourceAddress (), Icmpv6Header::ICMPV6_UNKNOWN_OPTION, offset + processedSize);
          }

          m_dropTrace (packet);
          optionLength = 0;
          isDropped = true;
          break;

        default:
          break;
      }
    }
    else 
    {
      optionLength = ipv6Option->Process (packet, offset + processedSize, ipv6Header, isDropped);
    }

    processedSize += optionLength;
    p->RemoveAtStart (optionLength);
  }
=======
  processedSize += ProcessOptions(packet, offset, length, ipv6Header, dst, nextHeader, isDropped);
>>>>>>> c4749e0a

  return processedSize;
}


NS_OBJECT_ENSURE_REGISTERED (Ipv6ExtensionFragment);

TypeId Ipv6ExtensionFragment::GetTypeId ()
{
  static TypeId tid = TypeId ("ns3::Ipv6ExtensionFragment")
    .SetParent<Ipv6Extension> ()
    .AddConstructor<Ipv6ExtensionFragment> ()
    ;
  return tid;
}

Ipv6ExtensionFragment::Ipv6ExtensionFragment ()
{
  NS_LOG_FUNCTION_NOARGS ();
}

Ipv6ExtensionFragment::~Ipv6ExtensionFragment ()
{
  NS_LOG_FUNCTION_NOARGS ();
}

void Ipv6ExtensionFragment::DoDispose ()
{
  NS_LOG_FUNCTION_NOARGS ();

  for (MapFragments_t::iterator it = m_fragments.begin (); it != m_fragments.end (); it++)
  {
    it->second = 0;
  }

  m_fragments.clear ();
  Ipv6Extension::DoDispose ();
}

uint8_t Ipv6ExtensionFragment::GetExtensionNumber () const
{
  NS_LOG_FUNCTION_NOARGS ();

  return EXT_NUMBER;
}

uint8_t Ipv6ExtensionFragment::Process (Ptr<Packet>& packet, uint8_t offset, Ipv6Header const& ipv6Header, Ipv6Address dst, uint8_t *nextHeader, bool& isDropped)
{
  NS_LOG_FUNCTION (this << packet << offset << ipv6Header << dst << nextHeader << isDropped);

  Ptr<Packet> p = packet->Copy ();
  p->RemoveAtStart (offset);

  Ipv6ExtensionFragmentHeader fragmentHeader;
  p->RemoveHeader (fragmentHeader);

  if (nextHeader)
  {
    *nextHeader = fragmentHeader.GetNextHeader ();
  }

  bool moreFragment = fragmentHeader.GetMoreFragment ();
  uint16_t fragmentOffset = fragmentHeader.GetOffset ();
  uint32_t identification = fragmentHeader.GetIdentification ();
  Ipv6Address src = ipv6Header.GetSourceAddress ();

  std::pair<Ipv6Address, uint32_t> fragmentsId = std::make_pair<Ipv6Address, uint32_t> (src, identification);
  Ptr<Fragments> fragments;

  MapFragments_t::iterator it = m_fragments.find (fragmentsId);
  if (it == m_fragments.end ())
  {
    fragments = Create<Fragments> ();
    m_fragments.insert (std::make_pair (fragmentsId, fragments));
  }
  else
  {
    fragments = it->second;
  }

  if (fragmentOffset == 0)
  {
    Ptr<Packet> unfragmentablePart = packet->Copy ();
    unfragmentablePart->RemoveAtEnd (packet->GetSize () - offset);
    fragments->SetUnfragmentablePart (unfragmentablePart);
  }

  fragments->AddFragment (p, fragmentOffset, moreFragment);

  if (fragments->IsEntire ())
  {
    packet = fragments->GetPacket ();
    isDropped = false;
  }
  else 
  {
    NS_LOG_LOGIC ("Fragment. Drop!");
    m_dropTrace (packet);
    isDropped = true;
  }

  return 0;
}

void Ipv6ExtensionFragment::GetFragments (Ptr<Packet> packet, uint32_t maxFragmentSize, std::list<Ptr<Packet> >& listFragments)
{
  Ptr<Packet> p = packet->Copy ();

  Ipv6Header ipv6Header;
  p->RemoveHeader (ipv6Header);

  uint8_t nextHeader = ipv6Header.GetNextHeader ();
  uint8_t ipv6HeaderSize = ipv6Header.GetSerializedSize ();

  bool moreHeader = true;
  if (!(nextHeader == Ipv6Header::IPV6_EXT_HOP_BY_HOP || nextHeader == Ipv6Header::IPV6_EXT_ROUTING
        || (nextHeader == Ipv6Header::IPV6_EXT_DESTINATION && *p->PeekData () == Ipv6Header::IPV6_EXT_ROUTING)))
  {
    moreHeader = false;
    ipv6Header.SetNextHeader (Ipv6Header::IPV6_EXT_FRAGMENTATION);
  }

  std::list<std::pair<Ipv6ExtensionHeader *, uint8_t> > unfragmentablePart;
  uint32_t unfragmentablePartSize = 0;

  Ptr<Ipv6ExtensionDemux> extensionDemux = GetNode ()->GetObject<Ipv6ExtensionDemux> ();
  Ptr<Ipv6Extension> extension = extensionDemux->GetExtension (nextHeader);
  uint8_t extensionHeaderLength;

  while (moreHeader) 
  {
    if (nextHeader == Ipv6Header::IPV6_EXT_HOP_BY_HOP) 
    {
      Ipv6ExtensionHopByHopHeader *hopbyhopHeader = new Ipv6ExtensionHopByHopHeader ();
      p->RemoveHeader (*hopbyhopHeader);

      nextHeader = hopbyhopHeader->GetNextHeader ();
      extensionHeaderLength = hopbyhopHeader->GetLength ();

      if (!(nextHeader == Ipv6Header::IPV6_EXT_HOP_BY_HOP || nextHeader == Ipv6Header::IPV6_EXT_ROUTING
            || (nextHeader == Ipv6Header::IPV6_EXT_DESTINATION && *p->PeekData () == Ipv6Header::IPV6_EXT_ROUTING)))
      {
        moreHeader = false;
        hopbyhopHeader->SetNextHeader (Ipv6Header::IPV6_EXT_FRAGMENTATION);
      }

      unfragmentablePart.push_back (std::make_pair<Ipv6ExtensionHeader *, uint8_t> (hopbyhopHeader, Ipv6Header::IPV6_EXT_HOP_BY_HOP));
      unfragmentablePartSize += extensionHeaderLength;
    }
    else if (nextHeader == Ipv6Header::IPV6_EXT_ROUTING) 
    {
      uint8_t numberAddress = (*(p->PeekData () + 1)) / 2;
      Ipv6ExtensionLooseRoutingHeader *routingHeader = new Ipv6ExtensionLooseRoutingHeader ();
      routingHeader->SetNumberAddress (numberAddress);
      p->RemoveHeader (*routingHeader);

      nextHeader = routingHeader->GetNextHeader ();
      extensionHeaderLength = routingHeader->GetLength ();

      if (!(nextHeader == Ipv6Header::IPV6_EXT_HOP_BY_HOP || nextHeader == Ipv6Header::IPV6_EXT_ROUTING
            || (nextHeader == Ipv6Header::IPV6_EXT_DESTINATION && *p->PeekData () == Ipv6Header::IPV6_EXT_ROUTING)))
      {
        moreHeader = false;
        routingHeader->SetNextHeader (Ipv6Header::IPV6_EXT_FRAGMENTATION);
      }

      unfragmentablePart.push_back (std::make_pair<Ipv6ExtensionHeader *, uint8_t> (routingHeader, Ipv6Header::IPV6_EXT_ROUTING));
      unfragmentablePartSize += extensionHeaderLength;
    }
    else if (nextHeader == Ipv6Header::IPV6_EXT_DESTINATION) 
    {
      Ipv6ExtensionDestinationHeader *destinationHeader = new Ipv6ExtensionDestinationHeader ();
      p->RemoveHeader (*destinationHeader);

      nextHeader = destinationHeader->GetNextHeader ();
      extensionHeaderLength = destinationHeader->GetLength ();

      if (!(nextHeader == Ipv6Header::IPV6_EXT_HOP_BY_HOP || nextHeader == Ipv6Header::IPV6_EXT_ROUTING 
            || (nextHeader == Ipv6Header::IPV6_EXT_DESTINATION && *p->PeekData () == Ipv6Header::IPV6_EXT_ROUTING)))
      {
        moreHeader = false;
        destinationHeader->SetNextHeader (Ipv6Header::IPV6_EXT_FRAGMENTATION);
      }

      unfragmentablePart.push_back (std::make_pair<Ipv6ExtensionHeader *, uint8_t> (destinationHeader, Ipv6Header::IPV6_EXT_DESTINATION));
      unfragmentablePartSize += extensionHeaderLength;
    }
  }

  Ipv6ExtensionFragmentHeader fragmentHeader;
  uint8_t fragmentHeaderSize = fragmentHeader.GetSerializedSize ();

  uint32_t maxFragmentablePartSize = maxFragmentSize - ipv6HeaderSize - unfragmentablePartSize - fragmentHeaderSize;
  uint32_t currentFragmentablePartSize = 0;

  bool moreFragment = true;
  UniformVariable uvar;
  uint32_t identification = (uint32_t) uvar.GetValue (0, (uint32_t)-1);
  uint16_t offset = 0;

  do 
  {
    if (p->GetSize () > offset + maxFragmentablePartSize)
    {
      moreFragment = true;
      currentFragmentablePartSize = maxFragmentablePartSize;
    }
    else 
    {
      moreFragment = false;
      currentFragmentablePartSize = p->GetSize () - offset;
    }

    currentFragmentablePartSize -= currentFragmentablePartSize % 8;

    fragmentHeader.SetNextHeader (nextHeader);
    fragmentHeader.SetLength (currentFragmentablePartSize);
    fragmentHeader.SetOffset (offset);
    fragmentHeader.SetMoreFragment (moreFragment);
    fragmentHeader.SetIdentification (identification);

    Ptr<Packet> fragment = p->CreateFragment (offset, currentFragmentablePartSize);
    offset += currentFragmentablePartSize;

    fragment->AddHeader (fragmentHeader);

    for (std::list<std::pair<Ipv6ExtensionHeader *, uint8_t> >::iterator it = unfragmentablePart.begin (); it != unfragmentablePart.end (); it++)
    {
      if (it->second == Ipv6Header::IPV6_EXT_HOP_BY_HOP)
      {
        fragment->AddHeader (*dynamic_cast<Ipv6ExtensionHopByHopHeader *>(it->first));
      }
      else if (it->second == Ipv6Header::IPV6_EXT_ROUTING)
      {
        fragment->AddHeader (*dynamic_cast<Ipv6ExtensionLooseRoutingHeader *>(it->first));
      }
      else if (it->second == Ipv6Header::IPV6_EXT_DESTINATION)
      {
        fragment->AddHeader (*dynamic_cast<Ipv6ExtensionDestinationHeader *>(it->first));
      }
    }

    ipv6Header.SetPayloadLength (fragment->GetSize ());
    fragment->AddHeader (ipv6Header);

    std::ostringstream oss;
    fragment->Print (oss);
    listFragments.push_back (fragment);
  } while (moreFragment);

  for (std::list<std::pair<Ipv6ExtensionHeader *, uint8_t> >::iterator it = unfragmentablePart.begin (); it != unfragmentablePart.end (); it++)
  {
    delete it->first;
  }

  unfragmentablePart.clear ();
}

  Ipv6ExtensionFragment::Fragments::Fragments ()
: m_moreFragment (0),
  m_refCount (1)
{
}

Ipv6ExtensionFragment::Fragments::~Fragments ()
{
}

void 	Ipv6ExtensionFragment::Fragments::Ref () const
{
  m_refCount++;
}

void Ipv6ExtensionFragment::Fragments::Unref () const
{
  m_refCount--;

  if (m_refCount == 0)
  {
    delete this;
  }
}

void Ipv6ExtensionFragment::Fragments::AddFragment (Ptr<Packet> fragment, uint16_t fragmentOffset, bool moreFragment)
{
  std::list<std::pair<Ptr<Packet>, uint16_t> >::iterator it;

  for (it = m_fragments.begin (); it != m_fragments.end (); it++)
  {
    if (it->second > fragmentOffset)
    {
      break;
    }
  }

  if (it == m_fragments.end ())
  {
    m_moreFragment = moreFragment;
  }

  m_fragments.insert (it, std::make_pair<Ptr<Packet>, uint16_t> (fragment, fragmentOffset));
}

void Ipv6ExtensionFragment::Fragments::SetUnfragmentablePart (Ptr<Packet> unfragmentablePart) 
{
  m_unfragmentable = unfragmentablePart;
}

bool Ipv6ExtensionFragment::Fragments::IsEntire () const
{
  bool ret = !m_moreFragment && m_fragments.size () > 0;

  if (ret)
  {
    uint16_t lastEndOffset = 0;

    for (std::list<std::pair<Ptr<Packet>, uint16_t> >::const_iterator it = m_fragments.begin (); it != m_fragments.end (); it++)
    {
      if (lastEndOffset != it->second)
      {
        ret = false;
        break;
      }

      lastEndOffset += it->first->GetSize ();				
    }
  }

  return ret;
}

Ptr<Packet> Ipv6ExtensionFragment::Fragments::GetPacket () const
{
  Ptr<Packet> p =  m_unfragmentable->Copy ();

  for (std::list<std::pair<Ptr<Packet>, uint16_t> >::const_iterator it = m_fragments.begin (); it != m_fragments.end (); it++)
  {
    p->AddAtEnd (it->first);
  }

  return p;
}


NS_OBJECT_ENSURE_REGISTERED (Ipv6ExtensionRouting);

TypeId Ipv6ExtensionRouting::GetTypeId ()
{
  static TypeId tid = TypeId ("ns3::Ipv6ExtensionRouting")
    .SetParent<Ipv6Extension> ()
    .AddConstructor<Ipv6ExtensionRouting> ()
    ;
  return tid;
}

Ipv6ExtensionRouting::Ipv6ExtensionRouting ()
{
  NS_LOG_FUNCTION_NOARGS ();
}

Ipv6ExtensionRouting::~Ipv6ExtensionRouting ()
{
  NS_LOG_FUNCTION_NOARGS ();
}

uint8_t Ipv6ExtensionRouting::GetExtensionNumber () const
{
  NS_LOG_FUNCTION_NOARGS ();

  return EXT_NUMBER;
}

uint8_t Ipv6ExtensionRouting::GetTypeRouting () const
{
  NS_LOG_FUNCTION_NOARGS ();
  return 0;
}

uint8_t Ipv6ExtensionRouting::Process (Ptr<Packet>& packet, uint8_t offset, Ipv6Header const& ipv6Header, Ipv6Address dst, uint8_t *nextHeader, bool& isDropped)
{
  NS_LOG_FUNCTION (this << packet << offset << ipv6Header << dst << nextHeader << isDropped);

  // For ICMPv6 Error Packets
  Ptr<Packet> malformedPacket = packet->Copy ();
  malformedPacket->AddHeader (ipv6Header);

  Ptr<Packet> p = packet->Copy ();
  p->RemoveAtStart (offset);

  const uint8_t *buff = packet->PeekData ();

  uint8_t routingNextHeader = *buff;
  uint8_t routingLength = *(buff+1);
  uint8_t routingTypeRouting = *(buff+2);
  uint8_t routingSegmentsLeft = *(buff+3);

  if (nextHeader)
  {
    *nextHeader = routingNextHeader; 
  }

  Ptr<Icmpv6L4Protocol> icmpv6 = GetNode ()->GetObject<Ipv6L3Protocol> ()->GetIcmpv6 ();

  Ptr<Ipv6ExtensionRoutingDemux> ipv6ExtensionRoutingDemux = GetNode ()->GetObject<Ipv6ExtensionRoutingDemux> ();
  Ptr<Ipv6ExtensionRouting> ipv6ExtensionRouting = ipv6ExtensionRoutingDemux->GetExtensionRouting (routingTypeRouting);

  if (ipv6ExtensionRouting == 0)
  {
    if (routingSegmentsLeft == 0)
    {
      isDropped = false;
    }
    else
    {
      NS_LOG_LOGIC ("Malformed header. Drop!");

      icmpv6->SendErrorParameterError (malformedPacket, ipv6Header.GetSourceAddress (), Icmpv6Header::ICMPV6_MALFORMED_HEADER, offset + 1);
      m_dropTrace (packet);
      isDropped = true;
    }

    return routingLength;
  }

  return ipv6ExtensionRouting->Process (packet, offset, ipv6Header, dst, (uint8_t *)0, isDropped);
}


NS_OBJECT_ENSURE_REGISTERED (Ipv6ExtensionRoutingDemux);

TypeId Ipv6ExtensionRoutingDemux::GetTypeId ()
{
  static TypeId tid = TypeId ("ns3::Ipv6ExtensionRoutingDemux")
    .SetParent<Object> ()
    .AddAttribute ("Routing Extensions", "The set of IPv6 Routing extensions registered with this demux.",
        ObjectVectorValue (),
        MakeObjectVectorAccessor (&Ipv6ExtensionRoutingDemux::m_extensionsRouting),
        MakeObjectVectorChecker<Ipv6ExtensionRouting> ())
    ;
  return tid;
}

Ipv6ExtensionRoutingDemux::Ipv6ExtensionRoutingDemux ()
{
}

Ipv6ExtensionRoutingDemux::~Ipv6ExtensionRoutingDemux ()
{
}

void Ipv6ExtensionRoutingDemux::DoDispose ()
{
  for (Ipv6ExtensionRoutingList_t::iterator it = m_extensionsRouting.begin (); it != m_extensionsRouting.end (); it++)
  {
    (*it)->Dispose ();
    *it = 0;
  }
  m_extensionsRouting.clear ();
  m_node = 0;
  Object::DoDispose ();
}

void Ipv6ExtensionRoutingDemux::SetNode (Ptr<Node> node)
{
  m_node = node;
}

void Ipv6ExtensionRoutingDemux::Insert (Ptr<Ipv6ExtensionRouting> extensionRouting)
{
  m_extensionsRouting.push_back (extensionRouting);
}

Ptr<Ipv6ExtensionRouting> Ipv6ExtensionRoutingDemux::GetExtensionRouting (uint8_t typeRouting)
{
  for (Ipv6ExtensionRoutingList_t::iterator i = m_extensionsRouting.begin (); i != m_extensionsRouting.end (); i++)
  {
    if ((*i)->GetTypeRouting () == typeRouting)
    {
      return *i;
    }
  }
  return 0;
}

void Ipv6ExtensionRoutingDemux::Remove (Ptr<Ipv6ExtensionRouting> extensionRouting)
{
  m_extensionsRouting.remove (extensionRouting);
}


NS_OBJECT_ENSURE_REGISTERED (Ipv6ExtensionLooseRouting);

const uint8_t Ipv6ExtensionLooseRouting::TYPE_ROUTING = 0;

TypeId Ipv6ExtensionLooseRouting::GetTypeId ()
{
  static TypeId tid = TypeId ("ns3::Ipv6ExtensionLooseRouting")
    .SetParent<Ipv6ExtensionRouting> ()
    .AddConstructor<Ipv6ExtensionLooseRouting> ()
    ;
  return tid;
}

Ipv6ExtensionLooseRouting::Ipv6ExtensionLooseRouting ()
{
  NS_LOG_FUNCTION_NOARGS ();
}

Ipv6ExtensionLooseRouting::~Ipv6ExtensionLooseRouting ()
{
  NS_LOG_FUNCTION_NOARGS ();
}

uint8_t Ipv6ExtensionLooseRouting::GetTypeRouting () const
{
  NS_LOG_FUNCTION_NOARGS ();

  return TYPE_ROUTING;
}

uint8_t Ipv6ExtensionLooseRouting::Process (Ptr<Packet>& packet, uint8_t offset, Ipv6Header const& ipv6Header, Ipv6Address dst, uint8_t *nextHeader, bool& isDropped)
{
  NS_LOG_FUNCTION (this << packet << offset << ipv6Header << dst << nextHeader << isDropped);

  // For ICMPv6 Error packets
  Ptr<Packet> malformedPacket = packet->Copy ();
  malformedPacket->AddHeader (ipv6Header);

  Ptr<Packet> p = packet->Copy ();
  p->RemoveAtStart (offset);

  // Copy IPv6 Header : ipv6Header -> ipv6header
  Buffer tmp;
  tmp.AddAtStart (ipv6Header.GetSerializedSize ());
  Buffer::Iterator it = tmp.Begin ();
  Ipv6Header ipv6header;
  ipv6Header.Serialize (it);
  ipv6header.Deserialize (it);

  // Get the number of routers' address field
  uint8_t numberAddress = (*(p->PeekData () + 1)) / 2;
  Ipv6ExtensionLooseRoutingHeader routingHeader;
  routingHeader.SetNumberAddress (numberAddress);
  p->RemoveHeader (routingHeader);

  if (nextHeader)
  {
    *nextHeader = routingHeader.GetNextHeader ();
  }
  
  Ptr<Icmpv6L4Protocol> icmpv6 = GetNode ()->GetObject<Ipv6L3Protocol> ()->GetIcmpv6 ();

  Ipv6Address srcAddress = ipv6header.GetSourceAddress ();
  Ipv6Address destAddress = ipv6header.GetDestinationAddress ();
  uint8_t hopLimit = ipv6header.GetHopLimit ();
  uint8_t segmentsLeft = routingHeader.GetSegmentsLeft ();
  uint8_t length = (routingHeader.GetLength () >> 3) - 1;
  uint8_t nbAddress = length / 2;
  uint8_t nextAddressIndex;
  Ipv6Address nextAddress;

  if (segmentsLeft == 0)
  {
    isDropped = false;
    return routingHeader.GetSerializedSize ();
  }

  if (length % 2 != 0)
  {
    NS_LOG_LOGIC ("Malformed header. Drop!");
    icmpv6->SendErrorParameterError (malformedPacket, srcAddress, Icmpv6Header::ICMPV6_MALFORMED_HEADER, offset + 1);
    m_dropTrace (packet);
    isDropped = true;
    return routingHeader.GetSerializedSize ();
  }

  if (segmentsLeft > nbAddress)
  {
    NS_LOG_LOGIC ("Malformed header. Drop!");
    icmpv6->SendErrorParameterError (malformedPacket, srcAddress, Icmpv6Header::ICMPV6_MALFORMED_HEADER, offset + 3);
    m_dropTrace (packet);
    isDropped = true;
    return routingHeader.GetSerializedSize ();
  }

  routingHeader.SetSegmentsLeft (segmentsLeft - 1);
  nextAddressIndex = nbAddress - segmentsLeft;
  nextAddress = routingHeader.GetRouterAddress (nextAddressIndex);

  if (nextAddress.IsMulticast () || destAddress.IsMulticast ()) 
  {
    m_dropTrace (packet);
    isDropped = true;
    return routingHeader.GetSerializedSize ();
  }

  routingHeader.SetRouterAddress (nextAddressIndex, destAddress);
  ipv6header.SetDestinationAddress (nextAddress);

  if (hopLimit <= 1)
  {
    NS_LOG_LOGIC ("Time Exceeded : Hop Limit <= 1. Drop!");
    icmpv6->SendErrorTimeExceeded (malformedPacket, srcAddress, Icmpv6Header::ICMPV6_HOPLIMIT);
    m_dropTrace (packet);
    isDropped = true;
    return routingHeader.GetSerializedSize ();
  }

  routingHeader.SetLength (88);
  ipv6header.SetHopLimit (hopLimit - 1);
  p->AddHeader (routingHeader);

  /* short-circuiting routing stuff 
   * 
   * If we process this option,
   * the packet was for us so we resend it to 
   * the new destination (modified in the header above).
   */
  
  Ptr<Ipv6L3Protocol> ipv6 = GetNode ()->GetObject<Ipv6L3Protocol> ();
  Ptr<Ipv6RoutingProtocol> ipv6rp = ipv6->GetRoutingProtocol ();
  Socket::SocketErrno err;
  NS_ASSERT (ipv6rp);

  Ptr<Ipv6Route> rtentry = ipv6rp->RouteOutput (p, ipv6header, 0, err);

  if (rtentry)
  {
    /* we know a route exists so send packet now */
    ipv6->SendRealOut (rtentry, p, ipv6header);
  }
  else
  {
    NS_LOG_INFO("No route for next router");
  }

  /* as we directly send packet, mark it as dropped */
  isDropped = true; 

  return routingHeader.GetSerializedSize ();
}


NS_OBJECT_ENSURE_REGISTERED (Ipv6ExtensionESP);

TypeId Ipv6ExtensionESP::GetTypeId ()
{
  static TypeId tid = TypeId ("ns3::Ipv6ExtensionESP")
    .SetParent<Ipv6Extension> ()
    .AddConstructor<Ipv6ExtensionESP> ()
    ;
  return tid;
}

Ipv6ExtensionESP::Ipv6ExtensionESP ()
{
  NS_LOG_FUNCTION_NOARGS ();
}

Ipv6ExtensionESP::~Ipv6ExtensionESP ()
{
  NS_LOG_FUNCTION_NOARGS ();
}

uint8_t Ipv6ExtensionESP::GetExtensionNumber () const
{
  NS_LOG_FUNCTION_NOARGS ();

  return EXT_NUMBER;
}

uint8_t Ipv6ExtensionESP::Process (Ptr<Packet>& packet, uint8_t offset, Ipv6Header const& ipv6Header, Ipv6Address dst, uint8_t *nextHeader, bool& isDropped)
{
  NS_LOG_FUNCTION (this << packet << offset << ipv6Header << dst << nextHeader << isDropped);

  /* TODO */

  return 0;
}


NS_OBJECT_ENSURE_REGISTERED (Ipv6ExtensionAH);

TypeId Ipv6ExtensionAH::GetTypeId ()
{
  static TypeId tid = TypeId ("ns3::Ipv6ExtensionAH")
    .SetParent<Ipv6Extension> ()
    .AddConstructor<Ipv6ExtensionAH> ()
    ;
  return tid;
}

Ipv6ExtensionAH::Ipv6ExtensionAH ()
{
  NS_LOG_FUNCTION_NOARGS ();
}

Ipv6ExtensionAH::~Ipv6ExtensionAH ()
{
  NS_LOG_FUNCTION_NOARGS ();
}

uint8_t Ipv6ExtensionAH::GetExtensionNumber () const
{
  NS_LOG_FUNCTION_NOARGS ();

  return EXT_NUMBER;
}

uint8_t Ipv6ExtensionAH::Process (Ptr<Packet>& packet, uint8_t offset, Ipv6Header const& ipv6Header, Ipv6Address dst, uint8_t *nextHeader, bool& isDropped)
{
  NS_LOG_FUNCTION (this << packet << offset << ipv6Header << dst << nextHeader << isDropped);

  /* TODO */

  return true;
}

} /* namespace ns3 */
<|MERGE_RESOLUTION|>--- conflicted
+++ resolved
@@ -81,242 +81,27 @@
   return m_node;
 }
 
-uint8_t
-Ipv6Extension::ProcessOptions (Ptr<Packet>& packet, uint8_t offset, uint8_t length, Ipv6Header const& ipv6Header, Ipv6Address dst, uint8_t *nextHeader, bool& isDropped)
+uint8_t Ipv6Extension::ProcessOptions (Ptr<Packet>& packet, uint8_t offset, uint8_t length, Ipv6Header const& ipv6Header, Ipv6Address dst, uint8_t *nextHeader, bool& isDropped)
 {
   NS_LOG_FUNCTION (this << packet << offset << length << ipv6Header << dst << nextHeader << isDropped);
 
-    // For ICMPv6 Error packets
-    Ptr<Packet> malformedPacket = packet->Copy ();
-    malformedPacket->AddHeader (ipv6Header);
-    Ptr<Icmpv6L4Protocol> icmpv6 = GetNode ()->GetObject<Ipv6L3Protocol> ()->GetIcmpv6 ();
-
-    Ptr<Packet> p = packet->Copy ();
-    p->RemoveAtStart (offset);
-
-    Ptr<Ipv6OptionDemux> ipv6OptionDemux = GetNode ()->GetObject<Ipv6OptionDemux> ();
-    Ptr<Ipv6Option> ipv6Option;
-
-    uint8_t processedSize = 0;
-    const uint8_t *data = p->PeekData ();
-    uint8_t optionType = 0;
-    uint8_t optionLength = 0;
-
-    while (length > processedSize && !isDropped)
-    {
-      optionType = *(data + processedSize);
-      ipv6Option = ipv6OptionDemux->GetOption (optionType);
-
-      if (ipv6Option == 0)
-      {
-        optionType >>= 6;
-        switch (optionType)
-        {
-          case 0:
-            optionLength = *(data + processedSize + 1);
-            break;
-
-          case 1:
-            NS_LOG_LOGIC ("Unknown Option. Drop!");
-            m_dropTrace (packet);
-            optionLength = 0;
-            isDropped = true;
-            break;
-
-          case 2:
-            NS_LOG_LOGIC ("Unknown Option. Drop!");
-            /* TODO */
-            /* icmpv6->SendErrorParameterError (malformedPacket, dst, ipv6Header.GetSourceAddress (), Icmpv6Header::ICMPV6_UNKNOWN_OPTION, offset + processedSize); */
-            m_dropTrace (packet);
-            optionLength = 0;
-            isDropped = true;
-            break;
-
-          case 3:
-            NS_LOG_LOGIC ("Unknown Option. Drop!");
-
-            if (!ipv6Header.GetDestinationAddress ().IsMulticast ())
-            {
-              /* TODO */
-              /* icmpv6->SendErrorParameterError (malformedPacket, dst, ipv6Header.GetSourceAddress (), Icmpv6Header::ICMPV6_UNKNOWN_OPTION, offset + processedSize); */
-            }
-
-            m_dropTrace (packet);
-            optionLength = 0;
-            isDropped = true;
-            break;
-
-          default:
-            break;
-        }
-      }
-      else
-      {
-        optionLength = ipv6Option->Process (packet, offset + processedSize, ipv6Header, isDropped);
-      }
-
-      processedSize += optionLength;
-      p->RemoveAtStart (optionLength);
-    }
-
-    return processedSize;
-}
-
-
-NS_OBJECT_ENSURE_REGISTERED (Ipv6ExtensionHopByHop);
-
-TypeId Ipv6ExtensionHopByHop::GetTypeId ()
-{
-  static TypeId tid = TypeId ("ns3::Ipv6ExtensionHopByHop")
-    .SetParent<Ipv6Extension> ()
-    .AddConstructor<Ipv6ExtensionHopByHop> ()
-    ;
-  return tid;
-}
-
-Ipv6ExtensionHopByHop::Ipv6ExtensionHopByHop ()
-{
-  NS_LOG_FUNCTION_NOARGS ();
-}
-
-Ipv6ExtensionHopByHop::~Ipv6ExtensionHopByHop ()
-{
-  NS_LOG_FUNCTION_NOARGS ();
-}
-
-uint8_t Ipv6ExtensionHopByHop::GetExtensionNumber () const
-{
-  NS_LOG_FUNCTION_NOARGS ();
-
-  return EXT_NUMBER;
-}
-
-uint8_t Ipv6ExtensionHopByHop::Process (Ptr<Packet>& packet, uint8_t offset, Ipv6Header const& ipv6Header, Ipv6Address dst, uint8_t *nextHeader, bool& isDropped)
-{
-  NS_LOG_FUNCTION (this << packet << offset << ipv6Header << dst << nextHeader << isDropped);
+  // For ICMPv6 Error packets
+  Ptr<Packet> malformedPacket = packet->Copy ();
+  malformedPacket->AddHeader (ipv6Header);
+  Ptr<Icmpv6L4Protocol> icmpv6 = GetNode ()->GetObject<Ipv6L3Protocol> ()->GetIcmpv6 ();
 
   Ptr<Packet> p = packet->Copy ();
   p->RemoveAtStart (offset);
 
-  Ipv6ExtensionHopByHopHeader hopbyhopHeader;
-  p->RemoveHeader (hopbyhopHeader);
-  if (nextHeader)
-  {
-    *nextHeader = hopbyhopHeader.GetNextHeader ();
-  }
-
-  uint8_t processedSize = hopbyhopHeader.GetOptionsOffset();
-  offset += processedSize;
-  uint8_t length = hopbyhopHeader.GetLength() - hopbyhopHeader.GetOptionsOffset();
-
-<<<<<<< HEAD
-    /* unknow option */
-    if (ipv6Option == 0)
-    {
-      optionType >>= 6;
-      switch (optionType)
-      {
-        case 0:
-          optionLength = *(data + processedSize + 1);
-          break;
-
-        case 1:
-          NS_LOG_LOGIC ("Unknown Option. Drop!");
-          m_dropTrace (packet);
-          optionLength = 0;
-          isDropped = true;
-          break;
-
-        case 2:
-          NS_LOG_LOGIC ("Unknown Option. Drop!");
-          icmpv6->SendErrorParameterError (malformedPacket, ipv6Header.GetSourceAddress (), Icmpv6Header::ICMPV6_UNKNOWN_OPTION, offset + processedSize); 
-          m_dropTrace (packet);
-          optionLength = 0;
-          isDropped = true;
-          break;
-
-        case 3:
-          NS_LOG_LOGIC ("Unknown Option. Drop!");
-
-          if (!ipv6Header.GetDestinationAddress ().IsMulticast ())
-          {
-            icmpv6->SendErrorParameterError (malformedPacket, ipv6Header.GetSourceAddress (), Icmpv6Header::ICMPV6_UNKNOWN_OPTION, offset + processedSize);
-          }
-
-          m_dropTrace (packet);
-          optionLength = 0;
-          isDropped = true;
-          break;
-
-        default:
-          isDropped = true;
-          break;
-      }
-    }
-    else 
-    {
-      optionLength = ipv6Option->Process (packet, offset + processedSize, ipv6Header, isDropped);
-    }
-
-    processedSize += optionLength;
-    p->RemoveAtStart (optionLength);
-  }
-=======
-  processedSize += ProcessOptions(packet, offset, length, ipv6Header, dst, nextHeader, isDropped);
->>>>>>> c4749e0a
-
-  return processedSize;
-}
-
-
-NS_OBJECT_ENSURE_REGISTERED (Ipv6ExtensionDestination);
-
-TypeId Ipv6ExtensionDestination::GetTypeId ()
-{
-  static TypeId tid = TypeId ("ns3::Ipv6ExtensionDestination")
-    .SetParent<Ipv6Extension> ()
-    .AddConstructor<Ipv6ExtensionDestination> ()
-    ;
-  return tid;
-}
-
-Ipv6ExtensionDestination::Ipv6ExtensionDestination ()
-{
-  NS_LOG_FUNCTION_NOARGS ();
-}
-
-Ipv6ExtensionDestination::~Ipv6ExtensionDestination ()
-{
-  NS_LOG_FUNCTION_NOARGS ();
-}
-
-uint8_t Ipv6ExtensionDestination::GetExtensionNumber () const
-{
-  NS_LOG_FUNCTION_NOARGS ();
-
-  return EXT_NUMBER;
-}
-
-uint8_t Ipv6ExtensionDestination::Process (Ptr<Packet>& packet, uint8_t offset, Ipv6Header const& ipv6Header, Ipv6Address dst, uint8_t *nextHeader, bool& isDropped)
-{
-  NS_LOG_FUNCTION (this << packet << offset << ipv6Header << dst << nextHeader << isDropped);
-
-  Ptr<Packet> p = packet->Copy ();
-  p->RemoveAtStart (offset);
-
-  Ipv6ExtensionDestinationHeader destinationHeader;
-  p->RemoveHeader (destinationHeader);
-  if (nextHeader)
-  {
-    *nextHeader = destinationHeader.GetNextHeader ();
-  }
-
-  uint8_t processedSize = destinationHeader.GetOptionsOffset();
-  offset += processedSize;
-  uint8_t length = destinationHeader.GetLength() - destinationHeader.GetOptionsOffset();
-
-<<<<<<< HEAD
-  while (totalSize > processedSize && !isDropped)
+  Ptr<Ipv6OptionDemux> ipv6OptionDemux = GetNode ()->GetObject<Ipv6OptionDemux> ();
+  Ptr<Ipv6Option> ipv6Option;
+
+  uint8_t processedSize = 0;
+  const uint8_t *data = p->PeekData ();
+  uint8_t optionType = 0;
+  uint8_t optionLength = 0;
+
+  while (length > processedSize && !isDropped)
   {
     optionType = *(data + processedSize);
     ipv6Option = ipv6OptionDemux->GetOption (optionType);
@@ -351,6 +136,10 @@
           if (!ipv6Header.GetDestinationAddress ().IsMulticast ())
           {
             icmpv6->SendErrorParameterError (malformedPacket, ipv6Header.GetSourceAddress (), Icmpv6Header::ICMPV6_UNKNOWN_OPTION, offset + processedSize);
+            m_dropTrace (packet);
+            optionLength = 0;
+            isDropped = true;
+            break;
           }
 
           m_dropTrace (packet);
@@ -361,8 +150,9 @@
         default:
           break;
       }
-    }
-    else 
+
+    }
+    else
     {
       optionLength = ipv6Option->Process (packet, offset + processedSize, ipv6Header, isDropped);
     }
@@ -370,9 +160,110 @@
     processedSize += optionLength;
     p->RemoveAtStart (optionLength);
   }
-=======
-  processedSize += ProcessOptions(packet, offset, length, ipv6Header, dst, nextHeader, isDropped);
->>>>>>> c4749e0a
+
+  return processedSize;
+}
+
+
+NS_OBJECT_ENSURE_REGISTERED (Ipv6ExtensionHopByHop);
+
+TypeId Ipv6ExtensionHopByHop::GetTypeId ()
+{
+  static TypeId tid = TypeId ("ns3::Ipv6ExtensionHopByHop")
+    .SetParent<Ipv6Extension> ()
+    .AddConstructor<Ipv6ExtensionHopByHop> ()
+    ;
+  return tid;
+}
+
+Ipv6ExtensionHopByHop::Ipv6ExtensionHopByHop ()
+{
+  NS_LOG_FUNCTION_NOARGS ();
+}
+
+Ipv6ExtensionHopByHop::~Ipv6ExtensionHopByHop ()
+{
+  NS_LOG_FUNCTION_NOARGS ();
+}
+
+uint8_t Ipv6ExtensionHopByHop::GetExtensionNumber () const
+{
+  NS_LOG_FUNCTION_NOARGS ();
+
+  return EXT_NUMBER;
+}
+
+uint8_t Ipv6ExtensionHopByHop::Process (Ptr<Packet>& packet, uint8_t offset, Ipv6Header const& ipv6Header, Ipv6Address dst, uint8_t *nextHeader, bool& isDropped)
+{
+  NS_LOG_FUNCTION (this << packet << offset << ipv6Header << dst << nextHeader << isDropped);
+
+  Ptr<Packet> p = packet->Copy ();
+  p->RemoveAtStart (offset);
+
+  Ipv6ExtensionHopByHopHeader hopbyhopHeader;
+  p->RemoveHeader (hopbyhopHeader);
+  if (nextHeader)
+  {
+    *nextHeader = hopbyhopHeader.GetNextHeader ();
+  }
+
+  uint8_t processedSize = hopbyhopHeader.GetOptionsOffset ();
+  offset += processedSize;
+  uint8_t length = hopbyhopHeader.GetLength () - hopbyhopHeader.GetOptionsOffset ();
+
+  processedSize += ProcessOptions (packet, offset, length, ipv6Header, dst, nextHeader, isDropped);
+
+  return processedSize;
+}
+
+
+NS_OBJECT_ENSURE_REGISTERED (Ipv6ExtensionDestination);
+
+TypeId Ipv6ExtensionDestination::GetTypeId ()
+{
+  static TypeId tid = TypeId ("ns3::Ipv6ExtensionDestination")
+    .SetParent<Ipv6Extension> ()
+    .AddConstructor<Ipv6ExtensionDestination> ()
+    ;
+  return tid;
+}
+
+Ipv6ExtensionDestination::Ipv6ExtensionDestination ()
+{
+  NS_LOG_FUNCTION_NOARGS ();
+}
+
+Ipv6ExtensionDestination::~Ipv6ExtensionDestination ()
+{
+  NS_LOG_FUNCTION_NOARGS ();
+}
+
+uint8_t Ipv6ExtensionDestination::GetExtensionNumber () const
+{
+  NS_LOG_FUNCTION_NOARGS ();
+
+  return EXT_NUMBER;
+}
+
+uint8_t Ipv6ExtensionDestination::Process (Ptr<Packet>& packet, uint8_t offset, Ipv6Header const& ipv6Header, Ipv6Address dst, uint8_t *nextHeader, bool& isDropped)
+{
+  NS_LOG_FUNCTION (this << packet << offset << ipv6Header << dst << nextHeader << isDropped);
+
+  Ptr<Packet> p = packet->Copy ();
+  p->RemoveAtStart (offset);
+
+  Ipv6ExtensionDestinationHeader destinationHeader;
+  p->RemoveHeader (destinationHeader);
+  if (nextHeader)
+  {
+    *nextHeader = destinationHeader.GetNextHeader ();
+  }
+
+  uint8_t processedSize = destinationHeader.GetOptionsOffset ();
+  offset += processedSize;
+  uint8_t length = destinationHeader.GetLength () - destinationHeader.GetOptionsOffset ();
+
+  processedSize += ProcessOptions (packet, offset, length, ipv6Header, dst, nextHeader, isDropped);
 
   return processedSize;
 }
@@ -922,7 +813,7 @@
   {
     *nextHeader = routingHeader.GetNextHeader ();
   }
-  
+
   Ptr<Icmpv6L4Protocol> icmpv6 = GetNode ()->GetObject<Ipv6L3Protocol> ()->GetIcmpv6 ();
 
   Ipv6Address srcAddress = ipv6header.GetSourceAddress ();
@@ -991,7 +882,7 @@
    * the packet was for us so we resend it to 
    * the new destination (modified in the header above).
    */
-  
+
   Ptr<Ipv6L3Protocol> ipv6 = GetNode ()->GetObject<Ipv6L3Protocol> ();
   Ptr<Ipv6RoutingProtocol> ipv6rp = ipv6->GetRoutingProtocol ();
   Socket::SocketErrno err;
@@ -1006,7 +897,7 @@
   }
   else
   {
-    NS_LOG_INFO("No route for next router");
+    NS_LOG_INFO ("No route for next router");
   }
 
   /* as we directly send packet, mark it as dropped */
